--- conflicted
+++ resolved
@@ -5,89 +5,17 @@
 
 import orjson
 import torch
-<<<<<<< HEAD
 
 from delphi.clients import OpenRouter
-=======
-from delphi.clients import Offline
->>>>>>> 83490574
 from delphi.config import ExperimentConfig, FeatureConfig
 from delphi.explainers import DefaultExplainer
 from delphi.features import FeatureDataset, FeatureLoader
 from delphi.features.constructors import default_constructor
 from delphi.features.samplers import sample
-<<<<<<< HEAD
 from delphi.pipeline import Pipeline, process_wrapper
 
 import json
 from argparse import ArgumentParser
-=======
-from delphi.pipeline import Pipe, Pipeline, process_wrapper
-from delphi.scorers import DetectionScorer, FuzzingScorer
-from simple_parsing import ArgumentParser
-
-# run with python examples/example_script.py --model gemma/16k --module .model.layers.10 --features 100 --experiment_name test
-
-
-def main(args):
-    module = args.module
-    feature_cfg = args.feature_options
-    experiment_cfg = args.experiment_options
-    shown_examples = args.shown_examples
-    n_features = args.features
-    start_feature = 0
-    sae_model = args.model
-    feature_dict = {f"{module}": torch.arange(start_feature, start_feature + n_features)}
-    dataset = FeatureDataset(
-        raw_dir="latents/pythia_160m/3",
-        cfg=feature_cfg,
-        modules=[module],
-        features=feature_dict,
-    )
-
-    constructor = partial(
-        default_constructor,
-        token_loader=lambda: dataset.load_tokens(),
-        n_random=experiment_cfg.n_random,
-        ctx_len=experiment_cfg.example_ctx_len,
-        max_examples=feature_cfg.max_examples,
-    )
-    sampler = partial(sample, cfg=experiment_cfg)
-    loader = FeatureLoader(dataset, constructor=constructor, sampler=sampler)
-    ### Load client ###
-
-    # "hugging-quants/Meta-Llama-3.1-70B-Instruct-AWQ-INT4"
-    client = Offline("pythia-160m-deduepd", max_memory=0.8, max_model_len=5120)
-
-    ### Build Explainer pipe ###
-    def explainer_postprocess(result):
-
-        with open(
-            f"results/explanations/{sae_model}/{experiment_name}/{result.record.feature}.txt", "wb"
-        ) as f:
-            f.write(orjson.dumps(result.explanation))
-
-        return result
-
-    # try making the directory if it doesn't exist
-    os.makedirs(f"results/explanations/{sae_model}/{experiment_name}", exist_ok=True)
-
-    explainer_pipe = process_wrapper(
-        DefaultExplainer(
-            client,
-            tokenizer=dataset.tokenizer,
-            threshold=0.3,
-        ),
-        postprocess=explainer_postprocess,
-    )
-
-    # save the experiment config
-    with open(
-        f"results/explanations/{sae_model}/{experiment_name}/experiment_config.json", "w"
-    ) as f:
-        print(experiment_cfg.to_dict())
-        f.write(json.dumps(experiment_cfg.to_dict()))
->>>>>>> 83490574
 
 from group_sae.utils import MODEL_MAP
 
@@ -115,24 +43,14 @@
     return parser.parse_args()
 
 
-<<<<<<< HEAD
 script_dir = os.path.dirname(os.path.abspath(__file__))
 with open(f"{script_dir}/../keys.json", "r") as f:
     keys = json.load(f)
 API_KEY = os.getenv(keys["openrouter"])
-=======
-    def scorer_postprocess(result, score_dir):
-        record = result.record
-        with open(
-            f"results/scores/{sae_model}/{experiment_name}/{score_dir}/{record.feature}.txt", "wb"
-        ) as f:
-            f.write(orjson.dumps(result.score))
->>>>>>> 83490574
 
 n_layers = MODEL_MAP[args.model_name]["n_layers"]
 d_model = MODEL_MAP[args.model_name]["d_model"]
 
-<<<<<<< HEAD
 feature_cfg = FeatureConfig(
     width=d_model*16,  # The number of latents of your SAE
     min_examples=200,  # The minimum number of examples to consider for the feature to be explained
@@ -155,43 +73,6 @@
     example_ctx_len=32,  # Length of each example
     train_type="random",  # Type of sampler to use for training.
 )
-=======
-    # save the experiment config
-    with open(
-        f"results/scores/{sae_model}/{experiment_name}/detection/experiment_config.json", "w"
-    ) as f:
-        f.write(json.dumps(experiment_cfg.to_dict()))
-
-    with open(
-        f"results/scores/{sae_model}/{experiment_name}/fuzz/experiment_config.json", "w"
-    ) as f:
-        f.write(json.dumps(experiment_cfg.to_dict()))
-
-    scorer_pipe = Pipe(
-        process_wrapper(
-            DetectionScorer(
-                client,
-                tokenizer=dataset.tokenizer,
-                batch_size=shown_examples,
-                verbose=False,
-                log_prob=True,
-            ),
-            preprocess=scorer_preprocess,
-            postprocess=partial(scorer_postprocess, score_dir="detection"),
-        ),
-        process_wrapper(
-            FuzzingScorer(
-                client,
-                tokenizer=dataset.tokenizer,
-                batch_size=shown_examples,
-                verbose=False,
-                log_prob=True,
-            ),
-            preprocess=scorer_preprocess,
-            postprocess=partial(scorer_postprocess, score_dir="fuzz"),
-        ),
-    )
->>>>>>> 83490574
 
 constructor = partial(
     default_constructor,
@@ -218,36 +99,9 @@
     postprocess=explainer_postprocess,
 )
 
-<<<<<<< HEAD
 pipeline = Pipeline(
     loader,
     explainer_pipe,
 )
 number_of_parallel_latents = 10
-asyncio.run(pipeline.run(number_of_parallel_latents))
-=======
-    pipeline = Pipeline(
-        loader,
-        explainer_pipe,
-        scorer_pipe,
-    )
-    start_time = time.time()
-    asyncio.run(pipeline.run(50))
-    end_time = time.time()
-    print(f"Time taken: {end_time - start_time} seconds")
-
-
-if __name__ == "__main__":
-    parser = ArgumentParser()
-    parser.add_argument("--shown_examples", type=int, default=5)
-    parser.add_argument("--model", type=str, default="gemma/16k")
-    parser.add_argument("--module", type=str, default=".gpt_neox.layers.10")
-    parser.add_argument("--features", type=int, default=100)
-    parser.add_argument("--experiment_name", type=str, default="default")
-    parser.add_arguments(ExperimentConfig, dest="experiment_options")
-    parser.add_arguments(FeatureConfig, dest="feature_options")
-    args = parser.parse_args()
-    experiment_name = args.experiment_name
-
-    main(args)
->>>>>>> 83490574
+asyncio.run(pipeline.run(number_of_parallel_latents))