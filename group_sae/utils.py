from __future__ import annotations

import os
from typing import TYPE_CHECKING, Any, Dict, Iterable, Type, TypeVar, cast

import torch
from accelerate.utils import send_to_device
from torch import Tensor, nn
from torch.utils.data import DataLoader
from transformers import PreTrainedModel

from group_sae.hooks import forward_hook_wrapper

if TYPE_CHECKING:
    from .config import TrainConfig

T = TypeVar("T")


def get_lr_scheduler(
    scheduler_name: str,
    optimizer: torch.optim.Optimizer,
    num_warmup_steps: int,
    num_training_steps: int,
) -> torch.optim.lr_scheduler.LambdaLR:
    """
    Get the learning rate scheduler from the Transformers library.

    Args:
        scheduler_name (str): Name of the scheduler to use, one of
            'constant', 'cosine', or 'linear'.
        optimizer (torch.optim.Optimizer): The optimizer.
        num_warmup_steps (int): Number of warmup steps.
        num_training_steps (int): Total number of training steps.

<<<<<<< HEAD
MODEL_MAP = {
    "pythia-160m-deduped": "pythia_160m",
    "pythia-410m-deduped": "pythia_410m",
    "pythia-160m-deduped": "pythia_160m"
}

def load_sae(model, act_fn, layer):
    
    path = "../saes/pythia_160m-jr/baseline/8/"

=======
    Returns:
        torch.optim.lr_scheduler.LambdaLR: The learning rate scheduler.
    """
    from transformers import (
        get_constant_schedule_with_warmup,
        get_cosine_schedule_with_warmup,
        get_linear_schedule_with_warmup,
    )
>>>>>>> b9ef7042

    scheduler_name = scheduler_name.lower()
    if scheduler_name == "constant":
        scheduler = get_constant_schedule_with_warmup(optimizer, num_warmup_steps=num_warmup_steps)
    elif scheduler_name == "linear":
        scheduler = get_linear_schedule_with_warmup(
            optimizer,
            num_warmup_steps=num_warmup_steps,
            num_training_steps=num_training_steps,
        )
    elif scheduler_name == "cosine":
        scheduler = get_cosine_schedule_with_warmup(
            optimizer,
            num_warmup_steps=num_warmup_steps,
            num_training_steps=num_training_steps,
        )
    else:
        raise ValueError(
            f"Unsupported scheduler: {scheduler_name}. "
            "The supported schedulers are 'constant', 'linear', and 'cosine'."
        )
    return scheduler


class L1Scheduler:
    def __init__(
        self,
        l1_warmup_steps: float,
        total_steps: int,
        final_l1_coefficient: float,
    ):
        self.l1_warmup_steps = l1_warmup_steps
        # assume using warm-up
        if self.l1_warmup_steps != 0:
            self.current_l1_coefficient = 0.0
        else:
            self.current_l1_coefficient = final_l1_coefficient

        self.final_l1_coefficient = final_l1_coefficient

        self.current_step = 0
        self.total_steps = total_steps
        assert isinstance(self.final_l1_coefficient, float | int)

    def __repr__(self) -> str:
        return (
            f"L1Scheduler(final_l1_value={self.final_l1_coefficient}, "
            f"l1_warmup_steps={self.l1_warmup_steps}, "
            f"total_steps={self.total_steps})"
        )

    def step(self):
        """
        Updates the l1 coefficient of the sparse autoencoder.
        """
        step = self.current_step
        if step < self.l1_warmup_steps:
            self.current_l1_coefficient = self.final_l1_coefficient * (
                (1 + step) / self.l1_warmup_steps
            )  # type: ignore
        else:
            self.current_l1_coefficient = self.final_l1_coefficient  # type: ignore

        self.current_step += 1

    def state_dict(self):
        """State dict for serializing as part of an SAETrainContext."""
        return {
            "l1_warmup_steps": self.l1_warmup_steps,
            "total_steps": self.total_steps,
            "current_l1_coefficient": self.current_l1_coefficient,
            "final_l1_coefficient": self.final_l1_coefficient,
            "current_step": self.current_step,
        }

    def load_state_dict(self, state_dict: dict[str, Any]):
        """Loads all state apart from attached SAE."""
        for k in state_dict:
            setattr(self, k, state_dict[k])


class CycleIterator:
    """An iterator that cycles through an iterable indefinitely.

    Example:
        >>> iterator = CycleIterator([1, 2, 3])
        >>> [next(iterator) for _ in range(5)]
        [1, 2, 3, 1, 2]

    Note:
        Unlike ``itertools.cycle``, this iterator does not cache the values of the iterable.
    """

    def __init__(self, iterable: Iterable) -> None:
        self.iterable = iterable
        self.epoch = 0
        self._iterator = None

    def __next__(self) -> Any:
        if self._iterator is None:
            self._iterator = iter(self.iterable)
        try:
            return next(self._iterator)
        except StopIteration:
            self._iterator = iter(self.iterable)
            self.epoch += 1
            return next(self._iterator)

    def __iter__(self) -> "CycleIterator":
        return self


def assert_type(typ: Type[T], obj: Any) -> T:
    """Assert that an object is of a given type at runtime and return it."""
    if not isinstance(obj, typ):
        raise TypeError(f"Expected {typ.__name__}, got {type(obj).__name__}")

    return cast(typ, obj)


@torch.no_grad()
def geometric_median(points: Tensor, max_iter: int = 100, tol: float = 1e-5):
    """Compute the geometric median `points`. Used for initializing decoder bias."""
    # Get the machine epsilon for the data type
    eps = torch.finfo(points.dtype).eps

    # Initialize our guess as the mean of the points
    guess = points.mean(dim=0)
    prev = torch.zeros_like(guess)

    # Weights for iteratively reweighted least squares
    weights = torch.ones(len(points), device=points.device)

    for _ in range(max_iter):
        prev = guess

        # Compute the weights
        weights = 1 / torch.clamp(torch.norm(points - guess, dim=1), min=eps)

        # Normalize the weights
        weights /= weights.sum()

        # Compute the new geometric median
        guess = (weights.unsqueeze(1) * points).sum(dim=0)

        # Early stopping condition
        if torch.norm(guess - prev) < tol:
            break

    return guess


def get_layer_list(model: PreTrainedModel) -> tuple[str, nn.ModuleList]:
    """Get the list of layers to train SAEs on."""
    N = assert_type(int, model.config.num_hidden_layers)
    candidates = [
        (name, mod)
        for (name, mod) in model.named_modules()
        if isinstance(mod, nn.ModuleList) and len(mod) == N
    ]
    assert len(candidates) == 1, "Could not find the list of layers."

    return candidates[0]


@torch.inference_mode()
def resolve_widths(
    cfg: TrainConfig,
    model: PreTrainedModel,
    module_names: list[str],
    dataloader: DataLoader | None = None,
) -> dict[str, torch.Size]:
    """Find number of output dimensions for the specified modules."""
    module_to_name = {model.get_submodule(name): name for name in module_names}
    hidden_dict: Dict[str, Tensor] = {}

    hook = forward_hook_wrapper(
        cfg.hook,
        module_to_name=module_to_name,
        hidden_dict=hidden_dict,
    )

    handles = [mod.register_forward_hook(hook) for mod in module_to_name]
    if dataloader is None:
        dummy = model.dummy_inputs
    else:
        dummy = next(iter(dataloader))
    dummy = send_to_device(dummy, model.device)
    try:
        model(**dummy)
    finally:
        for handle in handles:
            handle.remove()

    shapes = {name: hidden.shape for name, hidden in hidden_dict.items()}
    return shapes


# Fallback implementation of SAE decoder
def eager_decode(top_indices: Tensor, top_acts: Tensor, W_dec: Tensor):
    buf = top_acts.new_zeros(top_acts.shape[:-1] + (W_dec.shape[-1],))
    acts = buf.scatter_(dim=-1, index=top_indices, src=top_acts)
    return acts @ W_dec.mT


# Triton implementation of SAE decoder
def triton_decode(top_indices: Tensor, top_acts: Tensor, W_dec: Tensor):
    return TritonDecoder.apply(top_indices, top_acts, W_dec)


try:
    from .kernels import TritonDecoder
except ImportError:
    decoder_impl = eager_decode
    print("Triton not installed, using eager implementation of SAE decoder.")
else:
    if os.environ.get("SAE_DISABLE_TRITON") == "1":
        print("Triton disabled, using eager implementation of SAE decoder.")
        decoder_impl = eager_decode
    else:
        decoder_impl = triton_decode<|MERGE_RESOLUTION|>--- conflicted
+++ resolved
@@ -15,6 +15,16 @@
     from .config import TrainConfig
 
 T = TypeVar("T")
+
+MODEL_MAP = {
+    "pythia-160m-deduped": "pythia_160m",
+    "pythia-410m-deduped": "pythia_410m",
+    "pythia-160m-deduped": "pythia_160m"
+}
+
+def load_sae(model, act_fn, layer):
+    
+    path = "../saes/pythia_160m-jr/baseline/8/"
 
 
 def get_lr_scheduler(
@@ -33,18 +43,6 @@
         num_warmup_steps (int): Number of warmup steps.
         num_training_steps (int): Total number of training steps.
 
-<<<<<<< HEAD
-MODEL_MAP = {
-    "pythia-160m-deduped": "pythia_160m",
-    "pythia-410m-deduped": "pythia_410m",
-    "pythia-160m-deduped": "pythia_160m"
-}
-
-def load_sae(model, act_fn, layer):
-    
-    path = "../saes/pythia_160m-jr/baseline/8/"
-
-=======
     Returns:
         torch.optim.lr_scheduler.LambdaLR: The learning rate scheduler.
     """
@@ -53,7 +51,6 @@
         get_cosine_schedule_with_warmup,
         get_linear_schedule_with_warmup,
     )
->>>>>>> b9ef7042
 
     scheduler_name = scheduler_name.lower()
     if scheduler_name == "constant":
