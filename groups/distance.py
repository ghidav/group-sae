--- conflicted
+++ resolved
@@ -5,14 +5,13 @@
 
 import numpy as np
 import torch
-import torch.nn.functional as F
 import transformer_lens
 from datasets import load_dataset
 from torch.utils.data import DataLoader
 from tqdm import tqdm
 from transformer_lens.utils import get_act_name
 
-from group_sae.distance import AngularDistance, ApproxCKA, SVCCA
+from group_sae.distance import SVCCA, AngularDistance, ApproxCKA
 from group_sae.utils import MODEL_MAP
 
 parser = ArgumentParser()
@@ -45,40 +44,6 @@
 os.makedirs("dist", exist_ok=True)
 print(BASE_DIR)
 
-<<<<<<< HEAD
-
-# Distance functions
-def angular_distance(W1: torch.Tensor, W2: torch.Tensor) -> torch.Tensor:
-    cosine_similarity = F.cosine_similarity(W1, W2, dim=-1)  # [N]
-    angular_distance = torch.arccos(cosine_similarity).mean()
-    return angular_distance / torch.pi
-
-
-def cka(W1: torch.Tensor, W2: torch.Tensor) -> torch.Tensor:
-    n = W1.size(0)
-    H = (
-        torch.eye(n, device=W1.device, dtype=W1.dtype)
-        - torch.ones((n, n), device=W1.device, dtype=W1.dtype) / n
-    )
-    K = W1 @ W1.T
-    L = W2 @ W2.T
-
-    def hisc(K, L):
-        return torch.trace(K @ H @ L @ H) / (n - 1) ** 2
-
-    cka_ = hisc(K, L) / torch.sqrt(hisc(K, K) * hisc(L, L))
-    return 1 - cka_
-
-
-if args.method == "angular":
-    distance_metric = angular_distance
-elif args.method == "cka":
-    distance_metric = cka
-else:
-    raise NotImplementedError()
-
-=======
->>>>>>> 3e8b86e9
 # Load model and dataset
 model_name = "google/" + args.model if "gemma" in args.model else "EleutherAI/" + args.model
 model = transformer_lens.HookedTransformer.from_pretrained(
@@ -95,11 +60,7 @@
     cache[hook.name].append(x[:, 1:].reshape(-1, d))  # Skip the BOS
     return x
 
-<<<<<<< HEAD
 
-all_distances = []
-=======
->>>>>>> 3e8b86e9
 max_tokens = int(args.num_tokens)
 processed_tokens = 0
 n_layers = model.cfg.n_layers
@@ -115,13 +76,13 @@
     distances = [ApproxCKA(kernel="linear") for _ in range(n_pairs)]
 elif args.method == "svcca":
     distances = [SVCCA(top_k=int(np.sqrt(d))) for _ in range(n_pairs)]
-else: 
+else:
     raise NotImplementedError()
 
 with torch.no_grad():
     with tqdm(total=max_tokens) as pbar:
         for ex in dataloader:
-            tokens = model.to_tokens(ex["text"])[:, :256] # 8 * 256 = 2048 tokens
+            tokens = model.to_tokens(ex["text"])[:, :256]  # 8 * 256 = 2048 tokens
             batch_size = tokens.size(0)
             cache = {get_act_name("resid_post", i): [] for i in range(n_layers)}
             hooks = [
@@ -141,21 +102,14 @@
                 avg_update = activations_batch.mean(dim=1, keepdim=True)
                 avg_batch = avg_batch * (1 - alpha) + avg_update * alpha
 
-            centered_batch = activations_batch - avg_batch # [L, N, D]
+            centered_batch = activations_batch - avg_batch  # [L, N, D]
 
             for i in range(n_layers):
                 for j in range(i):
-<<<<<<< HEAD
-                    W1 = activations_batch[i]  # [N, D]
-                    W2 = activations_batch[j]  # [N, D]
-                    angular_distances = distance_metric(W1, W2)
-                    distances_tensor[:, i, j] = angular_distances
-=======
-                    A = centered_batch[i] # [N, D]
-                    B = centered_batch[j] # [N, D]
+                    A = centered_batch[i]  # [N, D]
+                    B = centered_batch[j]  # [N, D]
                     tri_index = (i * (i - 1)) // 2 + j
                     distances[tri_index].update(A, B)
->>>>>>> 3e8b86e9
 
             processed_tokens += tokens.numel()
             pbar.update(tokens.numel())
@@ -172,10 +126,6 @@
 
 num_tokens_label = f"{float(args.num_tokens) / 1e6:.1f}M"
 np.save(
-<<<<<<< HEAD
     f"dist/{MODEL_MAP[args.model]}_{num_tokens_label}_{args.method}.npy",
-    torch.stack(all_distances).cpu().numpy(),
-=======
-    f"dist/{MODEL_MAP[args.model]}_{num_tokens_label}_{args.method}.npy", final_distances.cpu().numpy()
->>>>>>> 3e8b86e9
+    final_distances.cpu().numpy(),
 )